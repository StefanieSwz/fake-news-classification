--- conflicted
+++ resolved
@@ -200,6 +200,7 @@
                     "probability": prob[1] if pred == 1 else prob[0],
                 }
             )
+            counter_requests.inc()  # Increment by 1
             db_predictions.append((now, str(title), pred, prob[1] if pred == 1 else prob[0]))
         background_tasks.add_task(add_to_database, db_predictions)
         return JSONResponse(result)
@@ -244,7 +245,6 @@
             return JSONResponse(prediction)
 
 
-<<<<<<< HEAD
 @app.post("/predict_single_v2/")
 async def predict_single_v2(
     background_tasks: BackgroundTasks,
@@ -282,20 +282,21 @@
                 "predicted_label": pred.item(),
                 "probability": probs[0][1].item() if pred.item() == 1 else probs[0][0].item(),
             }
+            counter_requests.inc()  # Increment by 1
             now = str(datetime.now())
             background_tasks.add_task(
                 add_to_database,
                 [(now, title, prediction["predicted_label"], prediction["probability"])],
             )
             return JSONResponse(prediction)
-=======
+
+
 Instrumentator().instrument(app).expose(app)
 
 
 @app.get("/metrics")
 async def metrics():
     return Response(generate_latest(REGISTRY), media_type=CONTENT_TYPE_LATEST)
->>>>>>> 455a32d4
 
 
 if __name__ == "__main__":
