--- conflicted
+++ resolved
@@ -1,11 +1,4 @@
 outs:
-<<<<<<< HEAD
-- md5: b8e25a140b608ac8d0886093cd088652.dir
-  size: 689786636
-  nfiles: 8
-  hash: md5
-  path: data
-=======
 - hash: md5
   path: data
   files:
@@ -43,5 +36,4 @@
     cloud:
       remote_storage:
         etag: 08db93bd8afaf986031001
-        version_id: '1719428438772187'
->>>>>>> 373dc629
+        version_id: '1719428438772187'